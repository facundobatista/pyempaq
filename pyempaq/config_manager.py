# Copyright 2021-2023 Facundo Batista
# Licensed under the GPL v3 License
# For further info, check https://github.com/facundobatista/pyempaq

"""The configuration manager."""

import pathlib
from typing import List

import pydantic
import yaml


# base directory to which the different included paths may be relative from
_BASEDIR = None

# directory where the config is taken from, which is the default for basedir
_CONFIGDIR = None

# the default include value to get all the project inside
DEFAULT_INCLUDE_LIST = ["./**"]


class ConfigError(Exception):
    """Specific errors found in the config."""

    def __init__(self, msg=None, errors=None):
        if msg is None:
            msg = "Problem(s) found in configuration file:"
        super().__init__(msg)
        if errors is None:
            errors = []
        self.errors = errors


class ModelConfigDefaults(
        pydantic.BaseModel, extra=pydantic.Extra.forbid, frozen=True, validate_all=True):
    """Define defaults for the BaseModel configuration."""


class CustomStrictStr(pydantic.StrictStr):
    """Generic class to create custom strict strings validated by pydantic."""

    @classmethod
    def __get_validators__(cls):
        """Yield the relevant validators."""
        yield from super().__get_validators__()
        yield cls.custom_validate


class RelativePath(CustomStrictStr):
    """Constrained string which must be a relative path."""

    @classmethod
    def custom_validate(cls, value):
        """Validate."""
        if value is None:
            return
        value = pathlib.Path(value)

        if value.is_absolute():
            raise ValueError("path must be relative")

        # relative to the basedir
        abs_path = _BASEDIR / value

        if not abs_path.exists():
            raise ValueError(f"path {str(abs_path)!r} not found")

        if _BASEDIR not in abs_path.resolve().parents:
            raise ValueError("relative path must be inside the packed project")

        # return the relative path
        return value


class RelativeFile(RelativePath):
    """Constrained relative path which must be a file."""

    @classmethod
    def custom_validate(cls, value):
        """Validate."""
        value = super().custom_validate(value)
        if value is None:
            return

        # relative to the basedir
        abs_path = _BASEDIR / value

        if not abs_path.is_file():
            raise ValueError(f"path {str(abs_path)!r} must be a file")

        # return the relative path
        return value


class Executor(ModelConfigDefaults, alias_generator=lambda s: s.replace("_", "-")):
    """Executor information."""

    script: RelativeFile = None
    module: RelativePath = None
    entrypoint: List[pydantic.StrictStr] = None
    default_args: List[pydantic.StrictStr] = []


class UnpackRestrictions(ModelConfigDefaults, alias_generator=lambda s: s.replace("_", "-")):
    """Restrictions that will be verified/enforced during unpack."""

    minimum_python_version: pydantic.StrictStr = None


class Config(
    ModelConfigDefaults,
    validate_all=False,
    alias_generator=lambda s: s.replace("_", "-"),
):
    """Definition of PyEmpaq's configuration."""

    name: str
    basedir: pathlib.Path  # the default for this is managed on YAML load time
    exec: Executor
    requirements: List[RelativeFile] = []
    dependencies: List[str] = []
<<<<<<< HEAD
    unpack_restrictions: UnpackRestrictions = None
=======
    include: List[str] = DEFAULT_INCLUDE_LIST
    exclude: List[str] = []
>>>>>>> 9294aa0b

    @pydantic.validator("basedir")
    def ensure_basedir(cls, value):
        """Ensure that the basedir is valid, and store it to be used by other paths."""
        global _BASEDIR

        value = value.expanduser()
        if not value.is_absolute():
            value = _CONFIGDIR / value

        # set the basedir after the expanding/absolutizing, so the rest of the config can use it
        _BASEDIR = value

        if not value.exists():
            raise ValueError(f"path {str(value)!r} not found")
        if not value.is_dir():
            raise ValueError(f"path {str(value)!r} must be a directory")
        return value

    @pydantic.validator("exec", pre=True)
    def validate_exec_subkeys(cls, values):
        """Check the exec subkeys."""
        # it must be one, and only one, of these...
        subkeys = ["script", "module", "entrypoint"]
        count = sum(x in values for x in subkeys)
        if count == 0:
            subkeys_str = ', '.join(repr(x) for x in subkeys)
            raise ValueError(f"need at least one of these subkeys: {subkeys_str}")
        if count > 1:
            subkeys_str = ', '.join(repr(x) for x in subkeys)
            raise ValueError(f"only one of these subkeys is allowed: {subkeys_str}")
        return values


def _format_pydantic_errors(errors):
    """Format pydantic errors for a simpler presentation."""
    formated_errors = []
    for error in errors:
        # format location
        loc_parts = []
        for part in error['loc']:
            if isinstance(part, int):
                # an index, fix previous part
                loc_parts[-1] = f"{loc_parts[-1]}[{part}]"
            else:
                loc_parts.append(str(part))
        location = ".".join(loc_parts)

        message = error['msg'].strip()
        formated_errors.append(f"- {location!r}: {message}")

    return formated_errors


def load_config(path):
    """Load the config from charmcraft.yaml in the indicated directory."""
    global _CONFIGDIR

    path = path.expanduser().absolute()
    if path.is_dir():
        _CONFIGDIR = path
        configpath = path / "pyempaq.yaml"
    else:
        _CONFIGDIR = path.parent
        configpath = path

    if not configpath.exists():
        raise ConfigError(f"Configuration file not found: {str(configpath)!r}")

    try:
        content = yaml.safe_load(configpath.read_text())
    except Exception:
        raise ConfigError(f"Cannot open and parse YAML configuration file {str(configpath)!r}")

    # if `basedir` defaults to the directory where the configuration exists
    if "basedir" not in content:
        content["basedir"] = configpath.parent

    try:
        parsed = Config.parse_obj(content)
    except pydantic.error_wrappers.ValidationError as error:
        raise ConfigError(errors=_format_pydantic_errors(error.errors()))

    return parsed<|MERGE_RESOLUTION|>--- conflicted
+++ resolved
@@ -1,4 +1,4 @@
-# Copyright 2021-2023 Facundo Batista
+# Copyright 2021 Facundo Batista
 # Licensed under the GPL v3 License
 # For further info, check https://github.com/facundobatista/pyempaq
 
@@ -103,17 +103,7 @@
     default_args: List[pydantic.StrictStr] = []
 
 
-class UnpackRestrictions(ModelConfigDefaults, alias_generator=lambda s: s.replace("_", "-")):
-    """Restrictions that will be verified/enforced during unpack."""
-
-    minimum_python_version: pydantic.StrictStr = None
-
-
-class Config(
-    ModelConfigDefaults,
-    validate_all=False,
-    alias_generator=lambda s: s.replace("_", "-"),
-):
+class Config(ModelConfigDefaults, validate_all=False):
     """Definition of PyEmpaq's configuration."""
 
     name: str
@@ -121,12 +111,9 @@
     exec: Executor
     requirements: List[RelativeFile] = []
     dependencies: List[str] = []
-<<<<<<< HEAD
-    unpack_restrictions: UnpackRestrictions = None
-=======
     include: List[str] = DEFAULT_INCLUDE_LIST
     exclude: List[str] = []
->>>>>>> 9294aa0b
+    unpack_restrictions: UnpackRestrictions = None
 
     @pydantic.validator("basedir")
     def ensure_basedir(cls, value):
