# Copyright 2021-2023 Facundo Batista
# Licensed under the GPL v3 License
# For further info, check https://github.com/facundobatista/pyempaq

"""Main packer module."""

import argparse
import errno
import glob
import json
import logging
import os
import shutil
import tempfile
import uuid
import venv
import zipapp
from collections import namedtuple
from pathlib import Path
from typing import List

from pyempaq import __version__
from pyempaq.common import find_venv_bin, logged_exec, ExecutionError
from pyempaq.config_manager import load_config, ConfigError, Config


# setup logging
logging.basicConfig(
    format='%(asctime)s.%(msecs)03d %(levelname)-5s %(message)s', datefmt='%H:%M:%S')
logger = logging.getLogger(__name__)

# collected arguments
Args = namedtuple("Args", "project_name basedir entrypoint requirement_files")


def get_pip():
    """Ensure an usable version of `pip`."""
    useful_pip = Path("pip3")
    # try to see if it's already installed
    try:
        logged_exec([useful_pip, "--version"])
    except ExecutionError:
        # failed to find a runnable pip, we need to install one
        pass
    else:
        return useful_pip

    # no useful pip found, let's create a virtualenv and use the one inside
    tmpdir = Path(tempfile.mkdtemp())
    venv.create(tmpdir, with_pip=True)
    useful_pip = find_venv_bin(tmpdir, "pip3")
    return useful_pip


<<<<<<< HEAD
def prepare_metadata(origdir: pathlib.Path, config: Config):
    """Prepare the meta-data for the future unpacker action.

    Note that all paths in the config are all already validated to exist
    and relative to the base directory (so no "place adaptation" needs
    to happen for the unpacking).
    """
    # store the needed metadata
    logger.debug("Saving metadata from config %s", config)
    metadata = {
        "requirement_files": [str(path) for path in config.requirements],
        "project_name": config.name,
        "exec_default_args": config.exec.default_args,
        "unpack_restrictions": dict(config.unpack_restrictions or {}),
    }
    if config.exec.script is not None:
        metadata["exec_style"] = "script"
        metadata["exec_value"] = str(config.exec.script)
    elif config.exec.module is not None:
        metadata["exec_style"] = "module"
        metadata["exec_value"] = str(config.exec.module)
    elif config.exec.entrypoint is not None:
        metadata["exec_style"] = "entrypoint"
        metadata["exec_value"] = str(config.exec.entrypoint)

    # if dependencies, store them just as another requirement file (save it inside the project,
    # but using an unique name to not overwrite anything)
    if config.dependencies:
        unique_name = f"pyempaq-autoreq-{uuid.uuid4()}.txt"
        extra_deps = origdir / unique_name
        extra_deps.write_text("\n".join(config.dependencies) + "\n")
        metadata["requirement_files"].append(unique_name)

    return metadata
=======
def copy_project(src_dir: Path, dest_dir: Path, include: List[str], exclude: List[str]):
    """Copy/link the selected project content from the source to the destination directory.

    The content is selected with the 'include' list of patterns, minus the 'exclude' ones.

    It works differently for the different node types:
    - regular files: hard links (unless permission error or cross device)
    - directories: created
    - symlinks: respected, validating that they don't link to outside
    - other types (blocks, mount points, etc): ignored
    """
    included_nodes = {}  # use a dict because we want to avoid duplicates, but we care about order
    included_nodes["."] = None  # always the root, to create the destination directory
    excluded_nodes = set()

    # XXX Facundo 2023-04-07: this whole try/finally around changing directories can be
    # simplified to just pass `root_dir` to `glob.glob` when we stop supporting < 3.10
    _original_dir = os.getcwd()
    os.chdir(src_dir)
    try:
        for pattern in include:
            items = glob.glob(pattern, recursive=True)
            if items:
                included_nodes.update(dict.fromkeys(items))
            else:
                logger.error("Cannot find nodes for specified pattern: %r", pattern)

        # get all excluded nodes, building the source path so it's
        # easier comparable in the main loop below
        for pattern in exclude:
            excluded_nodes.update(src_dir / path for path in glob.iglob(pattern, recursive=True))
    finally:
        os.chdir(_original_dir)

    # need to remove all content inside symlinked directories (as that symlink will
    # be reproduced, so those contents don't need to be particularly handled)
    symlinked_dirs = set()
    for node in included_nodes:
        node = src_dir / node
        if node.is_dir() and node.is_symlink():
            symlinked_dirs.add(node)

    def _relative(node):
        """Return str'ed node relative to src_dir, ready to log."""
        return str(node.relative_to(src_dir))

    for node in included_nodes:
        src_node = src_dir / node
        dest_node = dest_dir / node

        if src_node in excluded_nodes:
            logger.debug("Ignoring excluded node: %r", _relative(src_node))
            continue
        if any(parent in excluded_nodes for parent in src_node.parents):
            logger.debug("Ignoring node because excluded parent: %r", _relative(src_node))
            continue
        if any(parent in symlinked_dirs for parent in src_node.parents):
            # node is inside a symlinked path, no need to duplicate it
            continue

        # if included node is only part of subtree, ensure parent directories are there
        if not dest_node.parent.exists():
            dest_node.parent.mkdir(parents=True)

        if src_node.is_symlink():
            real_pointed_node = src_node.resolve()
            if src_dir not in real_pointed_node.parents:
                logger.debug(
                    "Ignoring symlink because targets outside the project: %r -> %r",
                    _relative(src_node), str(real_pointed_node),
                )
                continue
            relative_link = os.path.relpath(real_pointed_node, src_node.parent)
            target_is_dir = real_pointed_node.is_dir()  # needed for Windows
            dest_node.symlink_to(relative_link, target_is_directory=target_is_dir)

        elif src_node.is_dir():
            dest_node.mkdir(mode=src_node.stat().st_mode, exist_ok=True)

        elif src_node.is_file():
            try:
                # XXX Facundo 2023-04-07: we can use simpler `dest_node.hardlink_to(src_node)`
                # when we stop supporting < 3.10
                os.link(src_node, dest_node)
            except OSError as error:
                if error.errno != errno.EXDEV and not isinstance(error, PermissionError):
                    raise
                shutil.copy2(src_node, dest_node)

        else:
            logger.debug("Ignoring file because of type: %r", _relative(src_node))
>>>>>>> 9294aa0b


def pack(config):
    """Pack."""
    project_root = Path(__file__).parent
    tmpdir = Path(tempfile.mkdtemp())
    logger.debug("Working in temp dir %r", str(tmpdir))

    # copy all the project content inside "orig" in temp dir
    origdir = tmpdir / "orig"
    copy_project(config.basedir, origdir, config.include, config.exclude)

    # copy the common module
    pyempaq_dir = tmpdir / "pyempaq"
    pyempaq_dir.mkdir()
    common_src = project_root / "common.py"
    common_final_src = tmpdir / "pyempaq" / "common.py"
    shutil.copy(common_src, common_final_src)

    # copy the unpacker as the entry point of the zip
    unpacker_src = project_root / "unpacker.py"
    unpacker_final_main = tmpdir / "__main__.py"
    shutil.copy(unpacker_src, unpacker_final_main)

    # build a dir with the dependencies needed by the unpacker
    logger.debug("Building internal dependencies dir")
    venv_dir = tmpdir / "venv"
    pip = get_pip()
    cmd = [pip, "install", "appdirs", f"--target={venv_dir}"]
    logged_exec(cmd)

    metadata = prepare_metadata(origdir, config)
    metadata_file = tmpdir / "metadata.json"
    with metadata_file.open("wt", encoding="utf8") as fh:
        json.dump(metadata, fh)

    # create the zipfile
    packed_filepath = f"{config.name}.pyz"
    zipapp.create_archive(tmpdir, packed_filepath)

    # clean the temporary directory
    shutil.rmtree(tmpdir)

    logger.info("Done, project packed in %r", str(packed_filepath))


def main():
    """Manage CLI interaction and call pack."""
    parser = argparse.ArgumentParser()
    parser.add_argument(
        "source", type=Path,
        help="The source file (pyempaq.yaml) or the directory where to find it.")
    parser.add_argument(
        '-v', '--verbose',
        help="Show detailed information, typically of interest only when diagnosing problems.",
        action="store_const", dest="loglevel", const=logging.DEBUG)
    parser.add_argument(
        '-q', '--quiet',
        help="Only events of WARNING level and above will be tracked.",
        action="store_const", dest="loglevel", const=logging.WARNING)
    parser.add_argument(
        '-V', '--version',
        help="Print the version and exit.",
        action="version", version=__version__)
    args = parser.parse_args()

    if args.loglevel is not None:
        logging.getLogger().setLevel(args.loglevel)

    try:
        logger.info("Parsing configuration in %r", str(args.source))
        config = load_config(args.source)
    except ConfigError as err:
        logger.error(err)
        for err in err.errors:
            logger.error(err)
        exit(1)
    pack(config)<|MERGE_RESOLUTION|>--- conflicted
+++ resolved
@@ -21,7 +21,7 @@
 
 from pyempaq import __version__
 from pyempaq.common import find_venv_bin, logged_exec, ExecutionError
-from pyempaq.config_manager import load_config, ConfigError, Config
+from pyempaq.config_manager import load_config, ConfigError
 
 
 # setup logging
@@ -52,7 +52,99 @@
     return useful_pip
 
 
-<<<<<<< HEAD
+def copy_project(src_dir: Path, dest_dir: Path, include: List[str], exclude: List[str]):
+    """Copy/link the selected project content from the source to the destination directory.
+
+    The content is selected with the 'include' list of patterns, minus the 'exclude' ones.
+
+    It works differently for the different node types:
+    - regular files: hard links (unless permission error or cross device)
+    - directories: created
+    - symlinks: respected, validating that they don't link to outside
+    - other types (blocks, mount points, etc): ignored
+    """
+    included_nodes = {}  # use a dict because we want to avoid duplicates, but we care about order
+    included_nodes["."] = None  # always the root, to create the destination directory
+    excluded_nodes = set()
+
+    # XXX Facundo 2023-04-07: this whole try/finally around changing directories can be
+    # simplified to just pass `root_dir` to `glob.glob` when we stop supporting < 3.10
+    _original_dir = os.getcwd()
+    os.chdir(src_dir)
+    try:
+        for pattern in include:
+            items = glob.glob(pattern, recursive=True)
+            if items:
+                included_nodes.update(dict.fromkeys(items))
+            else:
+                logger.error("Cannot find nodes for specified pattern: %r", pattern)
+
+        # get all excluded nodes, building the source path so it's
+        # easier comparable in the main loop below
+        for pattern in exclude:
+            excluded_nodes.update(src_dir / path for path in glob.iglob(pattern, recursive=True))
+    finally:
+        os.chdir(_original_dir)
+
+    # need to remove all content inside symlinked directories (as that symlink will
+    # be reproduced, so those contents don't need to be particularly handled)
+    symlinked_dirs = set()
+    for node in included_nodes:
+        node = src_dir / node
+        if node.is_dir() and node.is_symlink():
+            symlinked_dirs.add(node)
+
+    def _relative(node):
+        """Return str'ed node relative to src_dir, ready to log."""
+        return str(node.relative_to(src_dir))
+
+    for node in included_nodes:
+        src_node = src_dir / node
+        dest_node = dest_dir / node
+
+        if src_node in excluded_nodes:
+            logger.debug("Ignoring excluded node: %r", _relative(src_node))
+            continue
+        if any(parent in excluded_nodes for parent in src_node.parents):
+            logger.debug("Ignoring node because excluded parent: %r", _relative(src_node))
+            continue
+        if any(parent in symlinked_dirs for parent in src_node.parents):
+            # node is inside a symlinked path, no need to duplicate it
+            continue
+
+        # if included node is only part of subtree, ensure parent directories are there
+        if not dest_node.parent.exists():
+            dest_node.parent.mkdir(parents=True)
+
+        if src_node.is_symlink():
+            real_pointed_node = src_node.resolve()
+            if src_dir not in real_pointed_node.parents:
+                logger.debug(
+                    "Ignoring symlink because targets outside the project: %r -> %r",
+                    _relative(src_node), str(real_pointed_node),
+                )
+                continue
+            relative_link = os.path.relpath(real_pointed_node, src_node.parent)
+            target_is_dir = real_pointed_node.is_dir()  # needed for Windows
+            dest_node.symlink_to(relative_link, target_is_directory=target_is_dir)
+
+        elif src_node.is_dir():
+            dest_node.mkdir(mode=src_node.stat().st_mode, exist_ok=True)
+
+        elif src_node.is_file():
+            try:
+                # XXX Facundo 2023-04-07: we can use simpler `dest_node.hardlink_to(src_node)`
+                # when we stop supporting < 3.10
+                os.link(src_node, dest_node)
+            except OSError as error:
+                if error.errno != errno.EXDEV and not isinstance(error, PermissionError):
+                    raise
+                shutil.copy2(src_node, dest_node)
+
+        else:
+            logger.debug("Ignoring file because of type: %r", _relative(src_node))
+
+
 def prepare_metadata(origdir: pathlib.Path, config: Config):
     """Prepare the meta-data for the future unpacker action.
 
@@ -87,99 +179,6 @@
         metadata["requirement_files"].append(unique_name)
 
     return metadata
-=======
-def copy_project(src_dir: Path, dest_dir: Path, include: List[str], exclude: List[str]):
-    """Copy/link the selected project content from the source to the destination directory.
-
-    The content is selected with the 'include' list of patterns, minus the 'exclude' ones.
-
-    It works differently for the different node types:
-    - regular files: hard links (unless permission error or cross device)
-    - directories: created
-    - symlinks: respected, validating that they don't link to outside
-    - other types (blocks, mount points, etc): ignored
-    """
-    included_nodes = {}  # use a dict because we want to avoid duplicates, but we care about order
-    included_nodes["."] = None  # always the root, to create the destination directory
-    excluded_nodes = set()
-
-    # XXX Facundo 2023-04-07: this whole try/finally around changing directories can be
-    # simplified to just pass `root_dir` to `glob.glob` when we stop supporting < 3.10
-    _original_dir = os.getcwd()
-    os.chdir(src_dir)
-    try:
-        for pattern in include:
-            items = glob.glob(pattern, recursive=True)
-            if items:
-                included_nodes.update(dict.fromkeys(items))
-            else:
-                logger.error("Cannot find nodes for specified pattern: %r", pattern)
-
-        # get all excluded nodes, building the source path so it's
-        # easier comparable in the main loop below
-        for pattern in exclude:
-            excluded_nodes.update(src_dir / path for path in glob.iglob(pattern, recursive=True))
-    finally:
-        os.chdir(_original_dir)
-
-    # need to remove all content inside symlinked directories (as that symlink will
-    # be reproduced, so those contents don't need to be particularly handled)
-    symlinked_dirs = set()
-    for node in included_nodes:
-        node = src_dir / node
-        if node.is_dir() and node.is_symlink():
-            symlinked_dirs.add(node)
-
-    def _relative(node):
-        """Return str'ed node relative to src_dir, ready to log."""
-        return str(node.relative_to(src_dir))
-
-    for node in included_nodes:
-        src_node = src_dir / node
-        dest_node = dest_dir / node
-
-        if src_node in excluded_nodes:
-            logger.debug("Ignoring excluded node: %r", _relative(src_node))
-            continue
-        if any(parent in excluded_nodes for parent in src_node.parents):
-            logger.debug("Ignoring node because excluded parent: %r", _relative(src_node))
-            continue
-        if any(parent in symlinked_dirs for parent in src_node.parents):
-            # node is inside a symlinked path, no need to duplicate it
-            continue
-
-        # if included node is only part of subtree, ensure parent directories are there
-        if not dest_node.parent.exists():
-            dest_node.parent.mkdir(parents=True)
-
-        if src_node.is_symlink():
-            real_pointed_node = src_node.resolve()
-            if src_dir not in real_pointed_node.parents:
-                logger.debug(
-                    "Ignoring symlink because targets outside the project: %r -> %r",
-                    _relative(src_node), str(real_pointed_node),
-                )
-                continue
-            relative_link = os.path.relpath(real_pointed_node, src_node.parent)
-            target_is_dir = real_pointed_node.is_dir()  # needed for Windows
-            dest_node.symlink_to(relative_link, target_is_directory=target_is_dir)
-
-        elif src_node.is_dir():
-            dest_node.mkdir(mode=src_node.stat().st_mode, exist_ok=True)
-
-        elif src_node.is_file():
-            try:
-                # XXX Facundo 2023-04-07: we can use simpler `dest_node.hardlink_to(src_node)`
-                # when we stop supporting < 3.10
-                os.link(src_node, dest_node)
-            except OSError as error:
-                if error.errno != errno.EXDEV and not isinstance(error, PermissionError):
-                    raise
-                shutil.copy2(src_node, dest_node)
-
-        else:
-            logger.debug("Ignoring file because of type: %r", _relative(src_node))
->>>>>>> 9294aa0b
 
 
 def pack(config):
